--- conflicted
+++ resolved
@@ -17,13 +17,8 @@
 
 - _S_ : start of the maze
 - _E_ : end of the maze
-<<<<<<< HEAD
-- _1_ : This is a wall that you cannot pass through.
-_ _0_ : A free space that you can move through.
-=======
 - _1_ : This is a wall that you cannot pass through
 - _0_ : A free space that you can move through.
->>>>>>> 4b274e5c
 
 The goal is the get to the end of the maze.  A solved maze will have a
 _:x_ in the start, the path, and the end of the maze, like this.
